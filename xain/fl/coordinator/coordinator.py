--- conflicted
+++ resolved
@@ -47,17 +47,15 @@
         hist_co: KerasHistory = {"val_loss": [], "val_acc": []}
         # Train rounds; training history of selected participants
         hist_ps: List[List[KerasHistory]] = []
-<<<<<<< HEAD
+        # History of participant metrics in each round
+        hist_metrics: List[List[Metrics]] = []
+
         # Defining log directory and file writer for tensorboard logging
         val_log_dir: str = str(
             Path(FLAGS.output_dir).joinpath("tensorboard/coordinator")
         )
         summary_writer = create_summary_writer(logdir=val_log_dir)
-=======
-        # History of participant metrics in each round
-        hist_metrics: List[List[Metrics]] = []
 
->>>>>>> 9373bb02
         for r in range(num_rounds):
             # Determine who participates in this round
             num_indices = abs_C(self.C, self.num_participants())
@@ -81,7 +79,6 @@
             )
             hist_co["val_loss"].append(val_loss)
             hist_co["val_acc"].append(val_acc)
-<<<<<<< HEAD
 
         logging.info(
             "TensorBoard coordinator validation logs saved: {}".format(val_log_dir)
@@ -92,10 +89,6 @@
                 val_log_dir
             )
         )
-
-        return hist_co, hist_ps
-=======
->>>>>>> 9373bb02
 
         return hist_co, hist_ps, hist_metrics
 
